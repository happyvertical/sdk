name: Claude PR Assistant

on:
  issue_comment:
    types: [created]
  pull_request_review_comment:
    types: [created]
  issues:
    types: [opened, assigned]
  pull_request_review:
    types: [submitted]

jobs:
  claude-code-action:
    if: |
      (github.event_name == 'issue_comment' && contains(github.event.comment.body, '@claude')) ||
      (github.event_name == 'pull_request_review_comment' && contains(github.event.comment.body, '@claude')) ||
      (github.event_name == 'pull_request_review' && contains(github.event.review.body, '@claude')) ||
      (github.event_name == 'issues' && contains(github.event.issue.body, '@claude'))
    runs-on: ubuntu-latest
    permissions:
<<<<<<< HEAD
      contents: read        # Required to checkout repository code
      pull-requests: read   # Required to read PR comments and reviews
      issues: read          # Required to read issue comments
      id-token: write       # Required for Claude action authentication
=======
      contents: read         # Required to checkout repository
      pull-requests: read   # Required to read PR comments and reviews
      issues: read          # Required to read issue comments
      id-token: write      # Required by claude-code-action for OIDC authentication
>>>>>>> dca673c6
    steps:
      - name: Validate required secrets
        run: |
          if [ -z "${{ secrets.ANTHROPIC_API_KEY }}" ]; then
<<<<<<< HEAD
            echo "Error: ANTHROPIC_API_KEY secret is not configured"
            exit 1
          fi
          echo "All required secrets are configured"
=======
            echo "::error::ANTHROPIC_API_KEY secret is not configured"
            exit 1
          fi
          echo "✅ Required secrets are configured"
>>>>>>> dca673c6

      - name: Checkout repository
        uses: actions/checkout@v4
        with:
          fetch-depth: 1

      - name: Run Claude PR Action
<<<<<<< HEAD
        uses: anthropics/claude-code-action@v1.0.0
=======
        uses: anthropics/claude-code-action@v1.1.0  # Pinned to specific version
>>>>>>> dca673c6
        with:
          anthropic_api_key: ${{ secrets.ANTHROPIC_API_KEY }}
          timeout_minutes: "60"<|MERGE_RESOLUTION|>--- conflicted
+++ resolved
@@ -19,32 +19,18 @@
       (github.event_name == 'issues' && contains(github.event.issue.body, '@claude'))
     runs-on: ubuntu-latest
     permissions:
-<<<<<<< HEAD
-      contents: read        # Required to checkout repository code
-      pull-requests: read   # Required to read PR comments and reviews
-      issues: read          # Required to read issue comments
-      id-token: write       # Required for Claude action authentication
-=======
       contents: read         # Required to checkout repository
       pull-requests: read   # Required to read PR comments and reviews
       issues: read          # Required to read issue comments
       id-token: write      # Required by claude-code-action for OIDC authentication
->>>>>>> dca673c6
     steps:
       - name: Validate required secrets
         run: |
           if [ -z "${{ secrets.ANTHROPIC_API_KEY }}" ]; then
-<<<<<<< HEAD
-            echo "Error: ANTHROPIC_API_KEY secret is not configured"
-            exit 1
-          fi
-          echo "All required secrets are configured"
-=======
             echo "::error::ANTHROPIC_API_KEY secret is not configured"
             exit 1
           fi
           echo "✅ Required secrets are configured"
->>>>>>> dca673c6
 
       - name: Checkout repository
         uses: actions/checkout@v4
@@ -52,11 +38,7 @@
           fetch-depth: 1
 
       - name: Run Claude PR Action
-<<<<<<< HEAD
-        uses: anthropics/claude-code-action@v1.0.0
-=======
         uses: anthropics/claude-code-action@v1.1.0  # Pinned to specific version
->>>>>>> dca673c6
         with:
           anthropic_api_key: ${{ secrets.ANTHROPIC_API_KEY }}
           timeout_minutes: "60"