--- conflicted
+++ resolved
@@ -8,12 +8,9 @@
       glob: "*.{js,ts,cjs,mjs,jsx,tsx,json}"
       run: pnpm biome lint --apply {staged_files}
       stage_fixed: true
-<<<<<<< HEAD
     validate-package-json:
       glob: "**/package.json"
       run: node scripts/validate-package-json.js {staged_files}
-=======
     validate-changeset-config:
       glob: ".changeset/**/*"
-      run: node scripts/validate-changeset-config.js
->>>>>>> 020ba728
+      run: node scripts/validate-changeset-config.js